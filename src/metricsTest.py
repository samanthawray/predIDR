--- conflicted
+++ resolved
@@ -1,8 +1,4 @@
-<<<<<<< HEAD
 
-=======
-from src.metrics import *
->>>>>>> 7806333f
 import unittest
 import math
 from src.metrics import *
